--- conflicted
+++ resolved
@@ -10,12 +10,7 @@
 
 impl<'a, 'b> ECSBundle<'a, 'b> for PongBundle {
     fn build(
-<<<<<<< HEAD
         self,
-        builder: ApplicationBuilder<'a, 'b, T>,
-    ) -> Result<ApplicationBuilder<'a, 'b, T>> {
-=======
-        &self,
         world: &mut World,
         builder: DispatcherBuilder<'a, 'b>,
     ) -> Result<DispatcherBuilder<'a, 'b>> {
@@ -24,7 +19,7 @@
         world.add_resource(Time::default());
         world.register::<Ball>();
         world.register::<Paddle>();
->>>>>>> 06f13afe
+
         Ok(
             builder
                 .add(PaddleSystem, "paddle_system", &["input_system"])
